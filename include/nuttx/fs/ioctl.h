/****************************************************************************
 * include/nuttx/fs/ioctl.h
 *
 *   Copyright (C) 2008, 2009, 2011-2014 Gregory Nutt. All rights reserved.
 *   Author: Gregory Nutt <gnutt@nuttx.org>
 *
 * Redistribution and use in source and binary forms, with or without
 * modification, are permitted provided that the following conditions
 * are met:
 *
 * 1. Redistributions of source code must retain the above copyright
 *    notice, this list of conditions and the following disclaimer.
 * 2. Redistributions in binary form must reproduce the above copyright
 *    notice, this list of conditions and the following disclaimer in
 *    the documentation and/or other materials provided with the
 *    distribution.
 * 3. Neither the name NuttX nor the names of its contributors may be
 *    used to endorse or promote products derived from this software
 *    without specific prior written permission.
 *
 * THIS SOFTWARE IS PROVIDED BY THE COPYRIGHT HOLDERS AND CONTRIBUTORS
 * "AS IS" AND ANY EXPRESS OR IMPLIED WARRANTIES, INCLUDING, BUT NOT
 * LIMITED TO, THE IMPLIED WARRANTIES OF MERCHANTABILITY AND FITNESS
 * FOR A PARTICULAR PURPOSE ARE DISCLAIMED. IN NO EVENT SHALL THE
 * COPYRIGHT OWNER OR CONTRIBUTORS BE LIABLE FOR ANY DIRECT, INDIRECT,
 * INCIDENTAL, SPECIAL, EXEMPLARY, OR CONSEQUENTIAL DAMAGES (INCLUDING,
 * BUT NOT LIMITED TO, PROCUREMENT OF SUBSTITUTE GOODS OR SERVICES; LOSS
 * OF USE, DATA, OR PROFITS; OR BUSINESS INTERRUPTION) HOWEVER CAUSED
 * AND ON ANY THEORY OF LIABILITY, WHETHER IN CONTRACT, STRICT
 * LIABILITY, OR TORT (INCLUDING NEGLIGENCE OR OTHERWISE) ARISING IN
 * ANY WAY OUT OF THE USE OF THIS SOFTWARE, EVEN IF ADVISED OF THE
 * POSSIBILITY OF SUCH DAMAGE.
 *
 ****************************************************************************/

#ifndef __INCLUDE_NUTTX_FS_IOCTL_H
#define __INCLUDE_NUTTX_FS_IOCTL_H

/****************************************************************************
 * Included Files
 ****************************************************************************/

#include <nuttx/config.h>

/****************************************************************************
 * Pre-processor Definitions
 ****************************************************************************/
/* General ioctl definitions ************************************************/
/* Each NuttX ioctl commands are uint16_t's consisting of an 8-bit type
 * identifier and an 8-bit command number.  All command type identifiers are
 * defined below:
 */

#define _TIOCBASE       (0x0100) /* Terminal I/O ioctl commands */
#define _WDIOCBASE      (0x0200) /* Watchdog driver ioctl commands */
#define _FIOCBASE       (0x0300) /* File system ioctl commands */
#define _DIOCBASE       (0x0400) /* Character driver ioctl commands */
#define _BIOCBASE       (0x0500) /* Block driver ioctl commands */
#define _MTDIOCBASE     (0x0600) /* MTD ioctl commands */
#define _SIOCBASE       (0x0700) /* Socket ioctl commands */
#define _ARPIOCBASE     (0x0800) /* ARP ioctl commands */
#define _TSIOCBASE      (0x0900) /* Touchscreen ioctl commands */
#define _SNIOCBASE      (0x0a00) /* Sensor ioctl commands */
#define _ANIOCBASE      (0x0b00) /* Analog (DAC/ADC) ioctl commands */
#define _PWMIOCBASE     (0x0c00) /* PWM ioctl commands */
#define _CAIOCBASE      (0x0d00) /* CDC/ACM ioctl commands */
#define _BATIOCBASE     (0x0e00) /* Battery driver ioctl commands */
#define _QEIOCBASE      (0x0f00) /* Quadrature encoder ioctl commands */
#define _AUDIOIOCBASE   (0x1000) /* Audio ioctl commands */
#define _SLCDIOCBASE    (0x1100) /* Segment LCD ioctl commands */
#define _WLIOCBASE      (0x1200) /* Wireless modules ioctl commands */
#define _CFGDIOCBASE    (0x1300) /* Config Data device (app config) ioctl commands */
#define _TCIOCBASE      (0x1400) /* Timer ioctl commands */
#define _DJOYBASE       (0x1500) /* Discrete joystick ioctl commands */
#define _AJOYBASE       (0x1600) /* Analog joystick ioctl commands */
#define _PIPEBASE       (0x1700) /* FIFO/pipe ioctl commands */
#define _RTCBASE        (0x1800) /* RTC ioctl commands */
#define _RELAYBASE      (0x1900) /* Relay devices ioctl commands */
#define _CANBASE        (0x1a00) /* CAN ioctl commands */
#define _BTNBASE        (0x1b00) /* Button ioctl commands */
#define _ULEDBASE       (0x1c00) /* User LED ioctl commands */
#define _ZCBASE         (0x1d00) /* Zero Cross ioctl commands */
#define _LOOPBASE       (0x1e00) /* Loop device commands */
#define _MODEMBASE      (0x1f00) /* Modem ioctl commands */
#define _I2CBASE        (0x2000) /* I2C driver commands */
#define _SPIBASE        (0x2100) /* SPI driver commands */
#define _GPIOBASE       (0x2200) /* GPIO driver commands */
<<<<<<< HEAD
#define _CLIOCBASE      (0x2300) /* Contactless modules ioctl commands */
#define _MAC854BASE     (0x2400) /* 802.15.4 device ioctl commands */
=======
#define _CLIOCBASE      (0x1200) /* Contactless modules ioctl commands */
#define _MAC802154BASE  (0x2300) /* 802.15.4 MAC ioctl commands */
#define _RADIO802154BASE(0x2400) /* 802.15.4 Radio ioctl commands */
>>>>>>> c1dfbe5d

/* boardctl() commands share the same number space */

#define _BOARDBASE      (0xff00) /* boardctl commands */

/* Macros used to manage ioctl commands */

#define _IOC_MASK       (0x00ff)
#define _IOC_TYPE(cmd)  ((cmd)&~_IOC_MASK)
#define _IOC_NR(cmd)    ((cmd)&_IOC_MASK)

#define _IOC(type,nr)   ((type)|(nr))

/* Terminal I/O ioctl commands **********************************************/

#define _TIOCVALID(c)   (_IOC_TYPE(c)==_TIOCBASE)
#define _TIOC(nr)       _IOC(_TIOCBASE,nr)

/* Terminal I/O IOCTL definitions are retained in tioctl.h */

#include <nuttx/serial/tioctl.h>

/* Watchdog driver ioctl commands *******************************************/

#define _WDIOCVALID(c)  (_IOC_TYPE(c)==_WDIOCBASE)
#define _WDIOC(nr)      _IOC(_WDIOCBASE,nr)

/* NuttX file system ioctl definitions **************************************/

#define _FIOCVALID(c)   (_IOC_TYPE(c)==_FIOCBASE)
#define _FIOC(nr)       _IOC(_FIOCBASE,nr)

#define FIOC_MMAP       _FIOC(0x0001)     /* IN:  Location to return address (void **)
                                           * OUT: If media is directly accessible,
                                           *      return (void*) base address
                                           *      of file
                                           */
#define FIOC_REFORMAT   _FIOC(0x0002)     /* IN:  None
                                           * OUT: None
                                           */
#define FIOC_OPTIMIZE   _FIOC(0x0003)     /* IN:  None
                                           * OUT: None
                                           */
#define FIOC_FILENAME   _FIOC(0x0004)     /* IN:  FAR const char ** pointer
                                           * OUT: Pointer to a persistent file name
                                           *      (Guaranteed to persist while the file
                                           *      is open).
                                           */

#define FIONREAD        _FIOC(0x0005)     /* IN:  Location to return value (int *)
                                           * OUT: Bytes readable from this fd
                                           */
#define FIONWRITE       _FIOC(0x0006)     /* IN:  Location to return value (int *)
                                           * OUT: Number bytes in send queue
                                           */
#define FIONSPACE       _FIOC(0x0007)     /* IN:  Location to return value (int *)
                                           * OUT: Free space in send queue.
                                           */

/* NuttX file system ioctl definitions **************************************/

#define _DIOCVALID(c)   (_IOC_TYPE(c)==_DIOCBASE)
#define _DIOC(nr)       _IOC(_DIOCBASE,nr)

#define DIOC_GETPRIV    _DIOC(0x0001)     /* IN:  Location to return handle (void **)
                                           * OUT: Reference to internal data
                                           *      structure.  May have a reference
                                           *      incremented.
                                           */
#define DIOC_RELPRIV    _DIOC(0x0003)     /* IN:  None
                                           * OUT: None, reference obtained by
                                           *      FIOC_GETPRIV released.
                                           */

#define DIOC_SETKEY     _DIOC(0X0004)     /* IN:  Encryption key
                                           * OUT: None
                                           */

/* NuttX block driver ioctl definitions *************************************/

#define _BIOCVALID(c)   (_IOC_TYPE(c)==_BIOCBASE)
#define _BIOC(nr)       _IOC(_BIOCBASE,nr)

#define BIOC_XIPBASE    _BIOC(0x0001)     /* Perform mapping to random access memory.
                                           * IN:  Pointer to pointer to void in
                                           *      which to received the XIP base.
                                           * OUT: If media is directly accessible,
                                           *      return (void*) base address
                                           *      of device memory */
#define BIOC_PROBE      _BIOC(0x0002)     /* Re-probe and interface; check for media
                                           * in the slot
                                           * IN:  None
                                           * OUT: None (ioctl return value provides
                                           *      success/failure indication). */
#define BIOC_EJECT      _BIOC(0x0003)     /* Eject/disable media in the slot
                                           * IN:  None
                                           * OUT: None (ioctl return value provides
                                           *      success/failure indication). */
#define BIOC_LLFORMAT   _BIOC(0x0004)     /* Low-Level Format on SMART flash devices
                                           * IN:  None
                                           * OUT: None (ioctl return value provides
                                           *      success/failure indication). */
#define BIOC_GETFORMAT  _BIOC(0x0005)     /* Returns SMART flash format information
                                           * such as format status, logical sector
                                           * size, total sectors, free sectors, etc.
                                           * IN:  None
                                           * OUT: Pointer to the format information. */
#define BIOC_ALLOCSECT  _BIOC(0x0006)     /* Allocate a logical sector from the block
                                           * device.
                                           * IN:  None
                                           * OUT: Logical sector number allocated. */
#define BIOC_FREESECT   _BIOC(0x0007)     /* Allocate a logical sector from the block
                                           * device.
                                           * IN:  None
                                           * OUT: Logical sector number allocated. */
#define BIOC_READSECT   _BIOC(0x0008)     /* Read a logical sector from the block
                                           * device.
                                           * IN:  Pointer to sector read data (the
                                           *      logical sector number, count and
                                           *      read buffer address
                                           * OUT: Number of bytes read or error */
#define BIOC_WRITESECT  _BIOC(0x0009)     /* Write to data to a logical sector
                                           * IN:  Pointer to sector write data (the
                                           *      logical sector number and write
                                           *      buffer address
                                           * OUT: None (ioctl return value provides
                                           *      success/failure indication). */
#define BIOC_GETPROCFSD _BIOC(0x000A)     /* Get ProcFS data specific to the
                                           * block device.
                                           * IN:  Pointer to a struct defined for
                                           *      the block to load with it's
                                           *      ProcFS data.
                                           * OUT: None (ioctl return value provides
                                           *      success/failure indication). */
#define BIOC_DEBUGCMD   _BIOC(0x000B)     /* Send driver specific debug command /
                                           * data to the block device.
                                           * IN:  Pointer to a struct defined for
                                           *      the block with specific debug
                                           *      command and data.
                                           * OUT: None.  */

/* NuttX MTD driver ioctl definitions ***************************************/

#define _MTDIOCVALID(c)   (_IOC_TYPE(c)==_MTDIOCBASE)
#define _MTDIOC(nr)       _IOC(_MTDIOCBASE,nr)

/* NuttX ARP driver ioctl definitions (see netinet/arp.h) *******************/

#define _ARPIOCVALID(c)   (_IOC_TYPE(c)==_ARPIOCBASE)
#define _ARPIOC(nr)       _IOC(_ARPIOCBASE,nr)

/* NuttX touchscreen ioctl definitions (see nuttx/input/touchscreen.h) ******/

#define _TSIOCVALID(c)    (_IOC_TYPE(c)==_TSIOCBASE)
#define _TSIOC(nr)        _IOC(_TSIOCBASE,nr)

/* NuttX sensor ioctl definitions (see nuttx/sensor/ioctl.h) ****************/

#define _SNIOCVALID(c)    (_IOC_TYPE(c)==_SNIOCBASE)
#define _SNIOC(nr)        _IOC(_SNIOCBASE,nr)

/* Nuttx Analog (DAC/ADC) ioctl commands (see nuttx/analog/ioctl.h **********/

#define _ANIOCVALID(c)    (_IOC_TYPE(c)==_ANIOCBASE)
#define _ANIOC(nr)        _IOC(_ANIOCBASE,nr)

/* NuttX PWM ioctl definitions (see nuttx/drivers/pwm.h) ********************/

#define _PWMIOCVALID(c)   (_IOC_TYPE(c)==_PWMIOCBASE)
#define _PWMIOC(nr)       _IOC(_PWMIOCBASE,nr)

/* NuttX USB CDC/ACM serial driver ioctl definitions ************************/
/* (see nuttx/usb/cdcacm.h) */

#define _CAIOCVALID(c)    (_IOC_TYPE(c)==_CAIOCBASE)
#define _CAIOC(nr)        _IOC(_CAIOCBASE,nr)

/* NuttX USB CDC/ACM serial driver ioctl definitions ************************/
/* (see nuttx/power/battery.h) */

#define _BATIOCVALID(c)   (_IOC_TYPE(c)==_BATIOCBASE)
#define _BATIOC(nr)       _IOC(_BATIOCBASE,nr)

/* NuttX Quadrature Encoder driver ioctl definitions ************************/
/* (see nuttx/power/battery.h) */

#define _QEIOCVALID(c)    (_IOC_TYPE(c)==_QEIOCBASE)
#define _QEIOC(nr)        _IOC(_QEIOCBASE,nr)

/* NuttX Audio driver ioctl definitions *************************************/
/* (see nuttx/audio/audio.h) */

#define _AUDIOIOCVALID(c) (_IOC_TYPE(c)==_AUDIOIOCBASE)
#define _AUDIOIOC(nr)     _IOC(_AUDIOIOCBASE,nr)

/* Segment LCD driver ioctl definitions *************************************/
/* (see nuttx/include/lcd/slcd_codec.h */

#define _SLCDIOCVALID(c)  (_IOC_TYPE(c)==_SLCDIOCBASE)
#define _SLCDIOC(nr)      _IOC(_SLCDIOCBASE,nr)

/* Wireless driver ioctl definitions ****************************************/
/* (see nuttx/include/wireless/wireless.h */

#define _WLIOCVALID(c)    (_IOC_TYPE(c)==_WLIOCBASE)
#define _WLIOC(nr)        _IOC(_WLIOCBASE,nr)

/* Application Config Data driver ioctl definitions *************************/
/* (see nuttx/include/configdata.h */

#define _CFGDIOCVALID(c)  (_IOC_TYPE(c)==_CFGDIOCBASE)
#define _CFGDIOC(nr)      _IOC(_CFGDIOCBASE,nr)

/* Timer driver ioctl commands **********************************************/
/* (see nuttx/include/timer.h */

#define _TCIOCVALID(c)    (_IOC_TYPE(c)==_TCIOCBASE)
#define _TCIOC(nr)        _IOC(_TCIOCBASE,nr)

/* Discrete joystick driver ioctl definitions *******************************/
/* (see nuttx/include/input/djoystick.h */

#define _DJOYIOCVALID(c)  (_IOC_TYPE(c)==_DJOYBASE)
#define _DJOYIOC(nr)      _IOC(_DJOYBASE,nr)

/* Analog joystick driver ioctl definitions *********************************/
/* (see nuttx/include/input/ajoystick.h */

#define _AJOYIOCVALID(c)  (_IOC_TYPE(c)==_AJOYBASE)
#define _AJOYIOC(nr)      _IOC(_AJOYBASE,nr)

/* FIFOs and pipe driver ioctl definitions **********************************/

#define _PIPEIOCVALID(c)  (_IOC_TYPE(c)==_PIPEBASE)
#define _PIPEIOC(nr)      _IOC(_PIPEBASE,nr)

#define PIPEIOC_POLICY    _PIPEIOC(0x0001)  /* Set buffer policy
                                             * IN: unsigned long integer
                                             *     0=free on last close
                                             *       (default)
                                             *     1=fre when empty
                                             * OUT: None */

/* RTC driver ioctl definitions *********************************************/
/* (see nuttx/include/rtc.h */

#define _RTCIOCVALID(c)   (_IOC_TYPE(c)==_RTCBASE)
#define _RTCIOC(nr)       _IOC(_RTCBASE,nr)

/* Relay driver ioctl definitions *******************************************/
/* (see nuttx/power/relay.h */

#define _RELAYIOCVALID(c) (_IOC_TYPE(c)==_RELAYBASE)
#define _RELAYIOC(nr)     _IOC(_RELAYBASE,nr)

/* CAN driver ioctl definitions *********************************************/
/* (see nuttx/drivers/can.h */

#define _CANIOCVALID(c)   (_IOC_TYPE(c)==_CANBASE)
#define _CANIOC(nr)       _IOC(_CANBASE,nr)

/* Button driver ioctl definitions ******************************************/
/* (see nuttx/input/buttons.h */

#define _BTNIOCVALID(c)   (_IOC_TYPE(c)==_BTNBASE)
#define _BTNIOC(nr)       _IOC(_BTNBASE,nr)

/* User LED driver ioctl definitions ****************************************/
/* (see nuttx/leds/usersled.h */

#define _ULEDIOCVALID(c)  (_IOC_TYPE(c)==_ULEDBASE)
#define _ULEDIOC(nr)      _IOC(_ULEDBASE,nr)

/* Zero Cross driver ioctl definitions **************************************/
/* (see nuttx/include/sensor/zerocross.h */

#define _ZCIOCVALID(c)    (_IOC_TYPE(c)==_ZCBASE)
#define _ZCIOC(nr)        _IOC(_ZCBASE,nr)

/* Loop driver ioctl definitions ********************************************/
/* (see nuttx/include/fs/loop.h */

#define _LOOPIOCVALID(c)  (_IOC_TYPE(c)==_LOOPBASE)
#define _LOOPIOC(nr)      _IOC(_LOOPBASE,nr)

/* Modem driver ioctl definitions ********************************************/
/* see nuttx/include/modem/ioctl.h */

#define _MODEMIOCVALID(c) (_IOC_TYPE(c)==_MODEMBASE)
#define _MODEMIOC(nr)     _IOC(_MODEMBASE,nr)

/* I2C driver ioctl definitions **********************************************/
/* see nuttx/include/i2c/i2c_master.h */

#define _I2CIOCVALID(c)   (_IOC_TYPE(c)==_I2CBASE)
#define _I2CIOC(nr)       _IOC(_I2CBASE,nr)

/* SPI driver ioctl definitions **********************************************/
/* see nuttx/include/spi/spi_transfer.h */

#define _SPIIOCVALID(c)   (_IOC_TYPE(c)==_SPIBASE)
#define _SPIIOC(nr)       _IOC(_SPIBASE,nr)

/* GPIO driver command definitions ******************************************/
/* see nuttx/include/ioexpander/gpio.h */

#define _GPIOCVALID(c)    (_IOC_TYPE(c)==_GPIOBASE)
#define _GPIOC(nr)        _IOC(_GPIOBASE,nr)

/* Contactless driver ioctl definitions ****************************************/
/* (see nuttx/include/contactless/ioctl.h */

#define _CLIOCVALID(c)    (_IOC_TYPE(c)==_CLIOCBASE)
#define _CLIOC(nr)        _IOC(_CLIOCBASE,nr)

/* 802.15.4 MAC driver ioctl definitions *******************************************/
/* (see nuttx/include/wireless/ieee802154/ieee802154_mac.h */

#define _MAC802154IOCVALID(c)   (_IOC_TYPE(c)==_MAC802154BASE)
#define _MAC802154IOC(nr)       _IOC(_MAC802154BASE,nr)

/* 802.15.4 Radio driver ioctl definitions *******************************************/
/* (see nuttx/ieee802154/wireless/ieee802154_radio.h */

#define _RADIO802154IOCVALID(c)   (_IOC_TYPE(c)==_RADIO802154BASE)
#define _RADIO802154IOC(nr)       _IOC(_RADIO802154BASE,nr)

/* boardctl() command definitions *******************************************/

#define _BOARDIOCVALID(c) (_IOC_TYPE(c)==_BOARDBASE)
#define _BOARDIOC(nr)     _IOC(_BOARDBASE,nr)

/****************************************************************************
 * Public Type Definitions
 ****************************************************************************/

/****************************************************************************
 * Public Data
 ****************************************************************************/

#ifdef __cplusplus
#define EXTERN extern "C"
extern "C"
{
#else
#define EXTERN extern
#endif

/****************************************************************************
 * Public Function Prototypes
 ****************************************************************************/

#undef EXTERN
#ifdef __cplusplus
}
#endif

#endif /* __INCLUDE_NUTTX_FS_IOCTL_H */<|MERGE_RESOLUTION|>--- conflicted
+++ resolved
@@ -1,7 +1,7 @@
 /****************************************************************************
  * include/nuttx/fs/ioctl.h
  *
- *   Copyright (C) 2008, 2009, 2011-2014 Gregory Nutt. All rights reserved.
+ *   Copyright (C) 2008, 2009, 2011-2014, 2017 Gregory Nutt. All rights reserved.
  *   Author: Gregory Nutt <gnutt@nuttx.org>
  *
  * Redistribution and use in source and binary forms, with or without
@@ -85,14 +85,9 @@
 #define _I2CBASE        (0x2000) /* I2C driver commands */
 #define _SPIBASE        (0x2100) /* SPI driver commands */
 #define _GPIOBASE       (0x2200) /* GPIO driver commands */
-<<<<<<< HEAD
 #define _CLIOCBASE      (0x2300) /* Contactless modules ioctl commands */
-#define _MAC854BASE     (0x2400) /* 802.15.4 device ioctl commands */
-=======
-#define _CLIOCBASE      (0x1200) /* Contactless modules ioctl commands */
-#define _MAC802154BASE  (0x2300) /* 802.15.4 MAC ioctl commands */
-#define _RADIO802154BASE(0x2400) /* 802.15.4 Radio ioctl commands */
->>>>>>> c1dfbe5d
+#define _MAC802154BASE  (0x2400) /* 802.15.4 MAC ioctl commands */
+#define _RAD802154BASE  (0x2500) /* 802.15.4 Radio ioctl commands */
 
 /* boardctl() commands share the same number space */
 
@@ -417,8 +412,8 @@
 /* 802.15.4 Radio driver ioctl definitions *******************************************/
 /* (see nuttx/ieee802154/wireless/ieee802154_radio.h */
 
-#define _RADIO802154IOCVALID(c)   (_IOC_TYPE(c)==_RADIO802154BASE)
-#define _RADIO802154IOC(nr)       _IOC(_RADIO802154BASE,nr)
+#define _RAD802154IOCVALID(c)    (_IOC_TYPE(c)==_RADIO802154BASE)
+#define _RAD802154IOC(nr)       _IOC(_RADIO802154BASE,nr)
 
 /* boardctl() command definitions *******************************************/
 
