--- conflicted
+++ resolved
@@ -551,10 +551,6 @@
                                              uint32_t hfclk)
 {
   uint32_t regval;
-<<<<<<< HEAD
-  uint32_t hfperclk;
-=======
->>>>>>> b3885111
   unsigned int divider;
 
   DEBUGASSERT(hfperclkdiv <= _CMU_HFPERCLKDIV_HFPERCLKDIV_HFCLK512);
